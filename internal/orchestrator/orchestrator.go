--- conflicted
+++ resolved
@@ -159,17 +159,9 @@
 
 	// Print test run header with metadata
 	testCommand := strings.Join(o.command, " ")
-<<<<<<< HEAD
 	currentTime := time.Now().Format(time.RFC3339)
 	trunDir := o.runDir
 	fullReport := "$trun_dir/test-run.md"
-=======
-	timestamp := time.Now().Format("2006-01-02 15:04:05")
-	fmt.Println()
-	fmt.Printf("Greetings! The time is now %s. I will now execute the test command:\n", timestamp)
-	fmt.Printf("`%s`\n", testCommand)
-	fmt.Println()
->>>>>>> 09fcdaea
 
 	// Get current working directory
 	cwd, err := os.Getwd()
@@ -185,11 +177,7 @@
 	fmt.Printf("full_report: %s\n", fullReport)
 	fmt.Println("---")
 	fmt.Println()
-<<<<<<< HEAD
 	fmt.Println("Test execution starting, no output until test results.")
-=======
-	fmt.Println("Beginning test execution now, there will be no output until test results come in.")
->>>>>>> 09fcdaea
 	fmt.Println()
 
 	// Detect test runner
@@ -920,7 +908,6 @@
 
 	// For groups without test cases, only show if they failed
 	if !group.HasTestCases() {
-<<<<<<< HEAD
 		// Check if this is a package with no test files or failed group
 		isNoTests := o.noTestGroups[group.Name]
 		isFailed := group.Status == report.TestStatusFail
@@ -969,36 +956,10 @@
 
 			// Print all on one line
 			fmt.Printf("%s %s\n", strings.Join(statusParts, " "), reportPath)
-=======
-		// Only display if the group failed (e.g., setup failure) or has no tests
-		if group.Status == report.TestStatusFail || o.noTestGroups[group.Name] {
-			statusStr := getGroupStatusString(convertReportStatusToIPC(group.Status))
-
-			// Check if this is a package with no test files
-			if o.noTestGroups[group.Name] {
-				statusStr = "NO_TESTS"
-			}
-
-			o.logger.Debug("Group %s has no test cases, showing as %s", group.Name, statusStr)
-
-			// Get duration for groups with no tests (cargo reports duration even for 0 tests)
-			durationStr := ""
-			if eventDuration >= 0 {
-				durationSec := eventDuration / 1000.0 // Convert ms to seconds
-				durationStr = fmt.Sprintf(" (%.2fs)", durationSec)
-			}
-
-			// Only show if not pending (pending means it never really ran)
-			if group.Status != report.TestStatusPending {
-				elapsedTime := o.formatElapsedTime()
-				fmt.Printf("%s %s %s%s\n", elapsedTime, statusStr, group.Name, durationStr)
-			}
->>>>>>> 09fcdaea
 		}
 		return
 	}
 
-<<<<<<< HEAD
 	// Display group status using raw groupName
 	o.logger.Debug("displayGroupHierarchy: group.Status=%s for %s",
 		group.Status, group.Name)
@@ -1009,61 +970,6 @@
 	// Only display groups that have failures or no tests
 	// Use recursive stats to include subgroups
 	hasNoTestsAtAll := group.Stats.TotalTestsRecursive == 0 && group.Stats.SkippedTestsRecursive == 0
-=======
-	// Build status string with counts: PASS(N) FAIL(M) SKIP(O)
-	var statusParts []string
-	if group.Stats.FailedTests > 0 {
-		statusParts = append(statusParts, fmt.Sprintf("FAIL(%d)", group.Stats.FailedTests))
-	}
-	if group.Stats.PassedTests > 0 {
-		statusParts = append(statusParts, fmt.Sprintf("PASS(%d)", group.Stats.PassedTests))
-	}
-	if group.Stats.SkippedTests > 0 {
-		statusParts = append(statusParts, fmt.Sprintf("SKIP(%d)", group.Stats.SkippedTests))
-	}
-
-	// If no tests at all, just show the status
-	statusStr := ""
-	if len(statusParts) > 0 {
-		statusStr = strings.Join(statusParts, " ")
-	} else {
-		statusStr = getGroupStatusString(convertReportStatusToIPC(group.Status))
-	}
-
-	o.logger.Debug("displayGroupHierarchy: displaying status=%s (group.Status=%s) for %s",
-		statusStr, group.Status, group.Name)
-
-	// Get duration for this group
-	durationStr := ""
-
-	// Check if duration was provided from the event (-1 means no duration available)
-	if eventDuration >= 0 {
-		durationSec := eventDuration / 1000.0 // Convert ms to seconds
-		// Always show duration if provided by the test runner (including 0)
-		durationStr = fmt.Sprintf(" (%.2fs)", durationSec)
-	} else if eventDuration < 0 {
-		// Negative duration means not available, try to calculate from start time
-		groupID := group.ID
-		if startTime, ok := o.groupStartTimes[groupID]; ok {
-			duration := time.Since(startTime).Seconds()
-			if duration > 0.01 { // Only show if > 10ms
-				durationStr = fmt.Sprintf(" (%.2fs)", duration)
-			}
-			delete(o.groupStartTimes, groupID) // Clean up
-		}
-	}
-
-	// Only display group line if there are failures
-	if group.Stats.FailedTests > 0 {
-		// Display the file result using raw groupName
-		elapsedTime := o.formatElapsedTime()
-		// Print without fixed-width padding for status
-		fmt.Printf("%s %s %s%s\n", elapsedTime, statusStr, group.Name, durationStr)
-
-		// Show failure details
-		// Collect all failed test names from the group hierarchy
-		failedTests := o.collectFailedTests(group)
->>>>>>> 09fcdaea
 
 	o.logger.Debug("Group %s: FailedTestsRecursive=%d, TotalTestsRecursive=%d, PassedTestsRecursive=%d, SkippedTestsRecursive=%d",
 		group.Name, group.Stats.FailedTestsRecursive, group.Stats.TotalTestsRecursive, group.Stats.PassedTestsRecursive, group.Stats.SkippedTestsRecursive)
